package main

import (
	"bytes"
	"encoding/json"
	"fmt"
	"io/ioutil"
	"net/http"
	"net/url"
	"strconv"
	"strings"
	"time"

	"github.com/RobustPerception/azure_metrics_exporter/config"
)

// AzureMetricDefinitionResponse represents metric definition response for a given resource from Azure.
type AzureMetricDefinitionResponse struct {
	MetricDefinitionResponses []metricDefinitionResponse `json:"value"`
}
type metricDefinitionResponse struct {
	Dimensions []struct {
		LocalizedValue string `json:"localizedValue"`
		Value          string `json:"value"`
	} `json:"dimensions"`
	ID                   string `json:"id"`
	IsDimensionRequired  bool   `json:"isDimensionRequired"`
	MetricAvailabilities []struct {
		Retention string `json:"retention"`
		TimeGrain string `json:"timeGrain"`
	} `json:"metricAvailabilities"`
	Name struct {
		LocalizedValue string `json:"localizedValue"`
		Value          string `json:"value"`
	} `json:"name"`
	PrimaryAggregationType string `json:"primaryAggregationType"`
	ResourceID             string `json:"resourceId"`
	Unit                   string `json:"unit"`
}

// AzureMetricValueResponse represents a metric value response for a given metric definition.
type AzureMetricValueResponse struct {
	Value []struct {
		Timeseries []struct {
			Data []struct {
				TimeStamp string  `json:"timeStamp"`
				Total     float64 `json:"total"`
				Average   float64 `json:"average"`
				Minimum   float64 `json:"minimum"`
				Maximum   float64 `json:"maximum"`
			} `json:"data"`
		} `json:"timeseries"`
		ID   string `json:"id"`
		Name struct {
			LocalizedValue string `json:"localizedValue"`
			Value          string `json:"value"`
		} `json:"name"`
		Type string `json:"type"`
		Unit string `json:"unit"`
	} `json:"value"`
	APIError struct {
		Code    string `json:"code"`
		Message string `json:"message"`
	} `json:"error"`
}

type AzureBatchRequestResponse struct {
	Responses []struct {
		HttpStatusCode int                      `json:"httpStatusCode"`
		Content        AzureMetricValueResponse `json:"content"`
	} `json:"responses"`
}
type AzureResourceListResponse struct {
	Value []AzureResource `json:"value"`
}

type AzureResource struct {
<<<<<<< HEAD
	ID           string            `json:"id" pretty:"id"`
	Name         string            `json:"name" pretty:"resource_name"`
	Location     string            `json:"location" pretty:"azure_location"`
	ResourceType string            `json:"type" pretty:"resource_type"`
	Tags         map[string]string `json:"tags" pretty:"tags"`
	Subscription string            `pretty:"azure_subscription"`
	ManagedBy    string            `pretty:"managed_by"`
=======
	Id        string            `json:"id"`
	Name      string            `json:"name"`
	Type      string            `json:"type"`
	ManagedBy string            `json:"managedBy"`
	Location  string            `json:"location"`
	Subscription string
>>>>>>> a1764fe8
}

// AzureClient represents our client to talk to the Azure api
type AzureClient struct {
	client               *http.Client
	accessToken          string
	accessTokenExpiresOn time.Time
}

// NewAzureClient returns an Azure client to talk the Azure API
func NewAzureClient() *AzureClient {
	return &AzureClient{
		client:               &http.Client{},
		accessToken:          "",
		accessTokenExpiresOn: time.Time{},
	}
}

func (ac *AzureClient) getAccessToken() error {
	target := fmt.Sprintf("%s/%s/oauth2/token", sc.C.ActiveDirectoryAuthorityURL, sc.C.Credentials.TenantID)
	form := url.Values{
		"grant_type":    {"client_credentials"},
		"resource":      {sc.C.ResourceManagerURL},
		"client_id":     {sc.C.Credentials.ClientID},
		"client_secret": {sc.C.Credentials.ClientSecret},
	}
	resp, err := ac.client.PostForm(target, form)
	if err != nil {
		return fmt.Errorf("Error authenticating against Azure API: %v", err)
	}
	defer resp.Body.Close()
	if resp.StatusCode != 200 {
		return fmt.Errorf("Did not get status code 200, got: %d", resp.StatusCode)
	}

	body, err := ioutil.ReadAll(resp.Body)
	if err != nil {
		return fmt.Errorf("Error reading body of response: %v", err)
	}
	var data map[string]interface{}
	err = json.Unmarshal(body, &data)
	if err != nil {
		return fmt.Errorf("Error unmarshalling response body: %v", err)
	}
	ac.accessToken = data["access_token"].(string)
	expiresOn, err := strconv.ParseInt(data["expires_on"].(string), 10, 64)
	if err != nil {
		return fmt.Errorf("Error ParseInt of expires_on failed: %v", err)
	}
	ac.accessTokenExpiresOn = time.Unix(expiresOn, 0).UTC()

	return nil
}

// Returns metric definitions for all configured target and resource groups
func (ac *AzureClient) getMetricDefinitions() (map[string]AzureMetricDefinitionResponse, error) {
	definitions := make(map[string]AzureMetricDefinitionResponse)
	for _, target := range sc.C.Targets {
		def, err := ac.getAzureMetricDefinitionResponse(target.Resource)
		if err != nil {
			return nil, err
		}
		definitions[target.Resource] = *def
	}

	for _, resourceGroup := range sc.C.ResourceGroups {
		resources, err := ac.filteredListFromResourceGroup(resourceGroup)
		if err != nil {
			return nil, fmt.Errorf("Failed to get resources for resource group %s and resource types %s: %v",
				resourceGroup.ResourceGroup, resourceGroup.ResourceTypes, err)
		}
		for _, resource := range resources {
			def, err := ac.getAzureMetricDefinitionResponse(resource.ID)
			if err != nil {
				return nil, err
			}
			definitions[resource.ID] = *def
		}
	}
	return definitions, nil
}

// Returns AzureMetricDefinitionResponse for a given resource
func (ac *AzureClient) getAzureMetricDefinitionResponse(resource string) (*AzureMetricDefinitionResponse, error) {
	apiVersion := "2018-01-01"

	metricsResource := fmt.Sprintf("subscriptions/%s%s", sc.C.Credentials.SubscriptionID, resource)
	metricsTarget := fmt.Sprintf("%s/%s/providers/microsoft.insights/metricDefinitions?api-version=%s", sc.C.ResourceManagerURL, metricsResource, apiVersion)
	req, err := http.NewRequest("GET", metricsTarget, nil)
	if err != nil {
		return nil, fmt.Errorf("Error creating HTTP request: %v", err)
	}
	req.Header.Set("Authorization", "Bearer "+ac.accessToken)
	resp, err := ac.client.Do(req)
	if err != nil {
		return nil, fmt.Errorf("Error: %v", err)
	}
	defer resp.Body.Close()
	body, err := ioutil.ReadAll(resp.Body)
	if err != nil {
		return nil, fmt.Errorf("Error reading body of response: %v", err)
	}
	if resp.StatusCode != http.StatusOK {
		return nil, fmt.Errorf("Error: %v", string(body))
	}

	def := &AzureMetricDefinitionResponse{}
	err = json.Unmarshal(body, def)
	if err != nil {
		return nil, fmt.Errorf("Error unmarshalling response body: %v", err)
	}
	return def, nil
}

// Returns resource list resolved and filtered from resource_groups configuration
func (ac *AzureClient) filteredListFromResourceGroup(resourceGroup config.ResourceGroup) ([]AzureResource, error) {
	resources, err := ac.listFromResourceGroup(resourceGroup.ResourceGroup, resourceGroup.ResourceTypes)
	if err != nil {
		return nil, err
	}
	filteredResources := ac.filterResources(resources, resourceGroup)

	return filteredResources, nil
}

// Returns resource list filtered by tag name and tag value
<<<<<<< HEAD
func (ac *AzureClient) filteredListByTag(resourceTag config.ResourceTag) ([]AzureResource, error) {
	resources, err := ac.listByTag(resourceTag.ResourceTagName, resourceTag.ResourceTagValue)
=======
func (ac *AzureClient) filteredListByTag(resourceTag config.ResourceTag) ([]string, error) {
	resources, err := ac.listByTag(resourceTag.ResourceTagName, resourceTag.ResourceTagValue, resourceTag.ResourceTypes)
>>>>>>> a1764fe8
	if err != nil {
		return nil, err
	}
	return resources, nil
}

// Returns all resources for given resource group and types
func (ac *AzureClient) listFromResourceGroup(resourceGroup string, resourceTypes []string) ([]AzureResource, error) {
	apiVersion := "2018-02-01"

	var filterTypesElements []string
	for _, filterType := range resourceTypes {
		filterTypesElements = append(filterTypesElements, fmt.Sprintf("resourcetype eq '%s'", filterType))
	}
	filterTypes := url.QueryEscape(strings.Join(filterTypesElements, " or "))
	subscription := fmt.Sprintf("subscriptions/%s", sc.C.Credentials.SubscriptionID)
	resourcesEndpoint := fmt.Sprintf("%s/%s/resourceGroups/%s/resources?api-version=%s&$filter=%s", sc.C.ResourceManagerURL, subscription, resourceGroup, apiVersion, filterTypes)

	body, err := getAzureMonitorResponse(resourcesEndpoint)
	if err != nil {
		return nil, err
	}

	var data AzureResourceListResponse
	err = json.Unmarshal(body, &data)
	if err != nil {
		return nil, fmt.Errorf("Error unmarshalling response body: %v", err)
	}
	return data.extendResources(), nil
}

// Returns all resource with the given couple tagname, tagvalue
<<<<<<< HEAD
func (ac *AzureClient) listByTag(tagName string, tagValue string) ([]AzureResource, error) {
=======
func (ac *AzureClient) listByTag(tagName string, tagValue string, types []string) ([]string, error) {
>>>>>>> a1764fe8
	apiVersion := "2018-05-01"
	securedTagName := secureString(tagName)
	securedTagValue := secureString(tagValue)
	filterTypes := url.QueryEscape(fmt.Sprintf("tagName eq '%s' and tagValue eq '%s'", securedTagName, securedTagValue))
	subscription := fmt.Sprintf("subscriptions/%s", sc.C.Credentials.SubscriptionID)
	resourcesEndpoint := fmt.Sprintf("%s/%s/resources?api-version=%s&$filter=%s", sc.C.ResourceManagerURL, subscription, apiVersion, filterTypes)

	body, err := getAzureMonitorResponse(resourcesEndpoint)
	if err != nil {
		return nil, err
	}

	var data AzureResourceListResponse
	err = json.Unmarshal(body, &data)
	if err != nil {
		return nil, fmt.Errorf("Error unmarshalling response body: %v", err)
	}
<<<<<<< HEAD
	return data.extendResources(), nil
}

func (ac *AzureClient) lookupResourceByID(resourceID string) (AzureResource, error) {
	apiVersion := "2019-07-01"
	subscription := fmt.Sprintf("subscriptions/%s", sc.C.Credentials.SubscriptionID)
	resourcesEndpoint := fmt.Sprintf("%s/%s/%s?api-version=%s", sc.C.ResourceManagerURL, subscription, resourceID, apiVersion)
=======
	if len(types) > 0 {
		data.Value = data.filterTypesInResourceList(types)
	}
	resources := extractResourceNames(data, subscription)
>>>>>>> a1764fe8

	body, err := getAzureMonitorResponse(resourcesEndpoint)
	if err != nil {
		return AzureResource{}, err
	}

	var resource AzureResource
	err = json.Unmarshal(body, &resource)
	if err != nil {
		return AzureResource{}, fmt.Errorf("Error unmarshalling response body: %v", err)
	}

	resource.Subscription = sc.C.Credentials.SubscriptionID

	return resource, nil
}

func (response *AzureResourceListResponse) filterTypesInResourceList(types []string) []AzureResource {
	typesMap := make(map[string]struct{})
	for _, resourceType := range types {
		typesMap[resourceType] = struct{}{}
	}
	var filteredResources []AzureResource
	for _, resource := range response.Value {
		if _, typeExist := typesMap[resource.Type]; typeExist {
			filteredResources = append(filteredResources, resource)
		}
	}
	return filteredResources

}

func secureString(value string) string {
	securedValue := strings.Replace(value, "'", "\\'", -1)
	return securedValue
}

func getAzureMonitorResponse(azureManagementEndpoint string) ([]byte, error) {
	req, err := http.NewRequest("GET", azureManagementEndpoint, nil)
	if err != nil {
		return nil, fmt.Errorf("Error creating HTTP request: %v", err)
	}
	req.Header.Set("Authorization", "Bearer "+ac.accessToken)
	resp, err := ac.client.Do(req)
	if err != nil {
		return nil, fmt.Errorf("Error: %v", err)
	}
	defer resp.Body.Close()
	body, err := ioutil.ReadAll(resp.Body)

	if resp.StatusCode != 200 {
		return nil, fmt.Errorf("Unable to query API with status code: %d and with body: %s", resp.StatusCode, body)
	}

	if err != nil {
		return nil, fmt.Errorf("Error reading body of response: %v", err)
	}
	return body, err
}

func (ar *AzureResourceListResponse) extendResources() []AzureResource {
	subscription := fmt.Sprintf("subscriptions/%s", sc.C.Credentials.SubscriptionID)
	var subscriptionPrefixLen = len(subscription) + 1

	for i, val := range ar.Value {
		ar.Value[i].ID = val.ID[subscriptionPrefixLen:]
		ar.Value[i].Subscription = sc.C.Credentials.SubscriptionID
	}
	return ar.Value
}

// Returns a filtered resource list based on a given resource list and regular expressions from the configuration
func (ac *AzureClient) filterResources(resources []AzureResource, resourceGroup config.ResourceGroup) []AzureResource {
	filteredResources := []AzureResource{}

	for _, resource := range resources {
		if len(resourceGroup.ResourceNameIncludeRe) != 0 {
			include := false
			for _, rx := range resourceGroup.ResourceNameIncludeRe {
				if rx.MatchString(resource.Name) {
					include = true
					break
				}
			}
			if !include {
				continue
			}
		}

		exclude := false
		for _, rx := range resourceGroup.ResourceNameExcludeRe {
			if rx.MatchString(resource.Name) {
				exclude = true
				break
			}
		}

		if exclude {
			continue
		}
		filteredResources = append(filteredResources, resource)
	}
	return filteredResources
}

func (ac *AzureClient) refreshAccessToken() error {
	now := time.Now().UTC()
	refreshAt := ac.accessTokenExpiresOn.Add(-10 * time.Minute)

	if now.After(refreshAt) {
		err := ac.getAccessToken()
		if err != nil {
			return fmt.Errorf("Error refreshing access token: %v", err)
		}
	}
	return nil
}

type batchBody struct {
	Requests []batchRequest `json:"requests"`
}

type batchRequest struct {
	RelativeURL string `json:"relativeUrl"`
	Method      string `json:"httpMethod"`
}

func resourceURLFrom(resource string, metricNames string, aggregations []string) string {
	apiVersion := "2018-01-01"

	path := fmt.Sprintf(
		"/subscriptions/%s%s/providers/microsoft.insights/metrics",
		sc.C.Credentials.SubscriptionID,
		resource,
	)

	endTime, startTime := GetTimes()

	values := url.Values{}
	if metricNames != "" {
		values.Add("metricnames", metricNames)
	}
	filtered := filterAggregations(aggregations)
	values.Add("aggregation", strings.Join(filtered, ","))
	values.Add("timespan", fmt.Sprintf("%s/%s", startTime, endTime))
	values.Add("api-version", apiVersion)

	url := url.URL{
		Path:     path,
		RawQuery: values.Encode(),
	}
	return url.String()
}

func (ac *AzureClient) getBatchMetricValues(urls []string) (AzureBatchRequestResponse, error) {
	apiURL := "https://management.azure.com/batch?api-version=2017-03-01"

	batch := batchBody{}
	for _, u := range urls {
		batch.Requests = append(batch.Requests, batchRequest{
			RelativeURL: u,
			Method:      "GET",
		})
	}

	batchJSON, err := json.Marshal(batch)
	if err != nil {
		return AzureBatchRequestResponse{}, err
	}

	req, err := http.NewRequest("POST", apiURL, bytes.NewBuffer(batchJSON))
	if err != nil {
		return AzureBatchRequestResponse{}, fmt.Errorf("Error creating HTTP request: %v", err)
	}
	req.Header.Set("Content-Type", "application/json")
	req.Header.Set("Authorization", "Bearer "+ac.accessToken)

	resp, err := ac.client.Do(req)
	if err != nil {
		return AzureBatchRequestResponse{}, fmt.Errorf("Error: %v", err)
	}
	defer resp.Body.Close()

	body, err := ioutil.ReadAll(resp.Body)
	if err != nil {
		return AzureBatchRequestResponse{}, err
	}

	var data AzureBatchRequestResponse
	err = json.Unmarshal(body, &data)
	if err != nil {
		return AzureBatchRequestResponse{}, fmt.Errorf("Error unmarshalling response body: %v", err)
	}

	return data, nil
}<|MERGE_RESOLUTION|>--- conflicted
+++ resolved
@@ -75,22 +75,13 @@
 }
 
 type AzureResource struct {
-<<<<<<< HEAD
 	ID           string            `json:"id" pretty:"id"`
 	Name         string            `json:"name" pretty:"resource_name"`
 	Location     string            `json:"location" pretty:"azure_location"`
-	ResourceType string            `json:"type" pretty:"resource_type"`
+	Type         string            `json:"type" pretty:"resource_type"`
 	Tags         map[string]string `json:"tags" pretty:"tags"`
+	ManagedBy    string            `json:"managedBy" pretty:"managed_by"`
 	Subscription string            `pretty:"azure_subscription"`
-	ManagedBy    string            `pretty:"managed_by"`
-=======
-	Id        string            `json:"id"`
-	Name      string            `json:"name"`
-	Type      string            `json:"type"`
-	ManagedBy string            `json:"managedBy"`
-	Location  string            `json:"location"`
-	Subscription string
->>>>>>> a1764fe8
 }
 
 // AzureClient represents our client to talk to the Azure api
@@ -217,13 +208,8 @@
 }
 
 // Returns resource list filtered by tag name and tag value
-<<<<<<< HEAD
 func (ac *AzureClient) filteredListByTag(resourceTag config.ResourceTag) ([]AzureResource, error) {
-	resources, err := ac.listByTag(resourceTag.ResourceTagName, resourceTag.ResourceTagValue)
-=======
-func (ac *AzureClient) filteredListByTag(resourceTag config.ResourceTag) ([]string, error) {
 	resources, err := ac.listByTag(resourceTag.ResourceTagName, resourceTag.ResourceTagValue, resourceTag.ResourceTypes)
->>>>>>> a1764fe8
 	if err != nil {
 		return nil, err
 	}
@@ -256,11 +242,7 @@
 }
 
 // Returns all resource with the given couple tagname, tagvalue
-<<<<<<< HEAD
-func (ac *AzureClient) listByTag(tagName string, tagValue string) ([]AzureResource, error) {
-=======
-func (ac *AzureClient) listByTag(tagName string, tagValue string, types []string) ([]string, error) {
->>>>>>> a1764fe8
+func (ac *AzureClient) listByTag(tagName string, tagValue string, types []string) ([]AzureResource, error) {
 	apiVersion := "2018-05-01"
 	securedTagName := secureString(tagName)
 	securedTagValue := secureString(tagValue)
@@ -278,7 +260,11 @@
 	if err != nil {
 		return nil, fmt.Errorf("Error unmarshalling response body: %v", err)
 	}
-<<<<<<< HEAD
+
+	if len(types) > 0 {
+		data.Value = data.filterTypesInResourceList(types)
+	}
+
 	return data.extendResources(), nil
 }
 
@@ -286,12 +272,6 @@
 	apiVersion := "2019-07-01"
 	subscription := fmt.Sprintf("subscriptions/%s", sc.C.Credentials.SubscriptionID)
 	resourcesEndpoint := fmt.Sprintf("%s/%s/%s?api-version=%s", sc.C.ResourceManagerURL, subscription, resourceID, apiVersion)
-=======
-	if len(types) > 0 {
-		data.Value = data.filterTypesInResourceList(types)
-	}
-	resources := extractResourceNames(data, subscription)
->>>>>>> a1764fe8
 
 	body, err := getAzureMonitorResponse(resourcesEndpoint)
 	if err != nil {
